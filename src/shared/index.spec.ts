--- conflicted
+++ resolved
@@ -87,12 +87,8 @@
 });
 
 describe('decodeFileUri', () => {
-<<<<<<< HEAD
-    it('decodes the "file" uri schemes', () => {
-=======
     // Skipping while we fix this test for non-Win32 users.
-    it.skip(`decodes the 'file' uri schemes`, () => {
->>>>>>> e86f84c4
+    it.skip('decodes the "file" uri schemes', () => {
         const originalUriString = 'file:///c%3A/Users/muraina/sarif-tutorials/samples/3-Beyond-basics/Results_2.sarif';
         assert.strictEqual(decodeFileUri(originalUriString), 'c:\\Users\\muraina\\sarif-tutorials\\samples\\3-Beyond-basics\\Results_2.sarif');
     });
