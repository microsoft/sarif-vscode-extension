--- conflicted
+++ resolved
@@ -35,12 +35,7 @@
         intercept(this.logs, (change: any) => {
             if (change.type !== 'splice') throw new Error(`Unexpected change type. ${change.type}`);
             change.added.forEach((log: Log) => {
-<<<<<<< HEAD
                 augmentLog(log, this.driverlessRules, workspaceUri);
-=======
-                overrideBaseUri(log, workspaceUri);
-                augmentLog(log, this.driverlessRules);
->>>>>>> cd33be04
             });
             return change;
         });
