--- conflicted
+++ resolved
@@ -5,20 +5,12 @@
 import * as nls from 'vscode-nls';
 nls.config({locale: process.env.VSCODE_NLS_CONFIG});
 
-<<<<<<< HEAD
 import * as vscode from "vscode";
-=======
-import { ExtensionContext } from "vscode";
->>>>>>> f020921f
 import { CodeFlowCodeLensProvider } from "./codeFlowCodeLens";
 import { CodeFlowDecorations } from "./codeFlowDecorations";
 import { ExplorerController } from "./explorerController";
 import { FileConverter } from "./fileConverter";
-<<<<<<< HEAD
 import { LogReader, ReadResult } from "./logReader";
-=======
-import { LogReader } from "./logReader";
->>>>>>> f020921f
 import { SVCodeActionProvider } from "./svCodeActionProvider";
 import { Utilities } from "./utilities";
 import { ResultsListController } from "./resultsListController";
@@ -34,11 +26,7 @@
  * Creates the explorer, reader, provider
  * Process any open SARIF Files
  */
-<<<<<<< HEAD
-export function activate(context: vscode.ExtensionContext): void {
-=======
 export function activate(context: ExtensionContext): void {
->>>>>>> f020921f
     Utilities.initialize(context);
     FileConverter.initialize(context);
 
@@ -60,7 +48,7 @@
     context.subscriptions.push(new CodeFlowDecorations(explorerController, diagnosticCollection));
 
     // Read the initial set of open SARIF files
-    const reader: LogReader = (new LogReader());
+    const reader: LogReader = ();
     context.subscriptions.push(reader);
 
     // Listen for new sarif files to open or close
