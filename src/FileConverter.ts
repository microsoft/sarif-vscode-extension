/*!
 * Copyright (c) Microsoft Corporation. All Rights Reserved.
 */

import * as sarif from "sarif";
import * as vscode from "vscode";
import { SarifVersion } from "./common/Interfaces";
import { Utilities } from "./Utilities";
import { ChildProcess, spawn } from "child_process";
import * as nodeModulesMultiToolPath from "@microsoft/sarif-multitool";

/**
 * Handles converting a non sarif static analysis file to a sarif file via the sarif-sdk multitool
 */
export class FileConverter {
    public static initialize(extensionContext: vscode.ExtensionContext): void {
        FileConverter.registerCommands(extensionContext);
    }

    private static registerCommands(extensionContext: vscode.ExtensionContext): void {
        extensionContext.subscriptions.push(
            vscode.commands.registerCommand("extension.sarif.Convert", FileConverter.selectConverter),
        );
    }

    /**
     * Opens a quick pick list to select a tool, then opens a file picker to select the file and converts selected file
     */
    public static async selectConverter(): Promise<void> {
        interface ToolQuickPickItem extends vscode.QuickPickItem {
            readonly extensions: string[];
        }

        // This really should have a friendly UI name as well as the extension list.
        // We can leave that for another day.
        const fileConverterTools: { [toolName: string]: string[] } = {
            "AndroidStudio": ["xml"],
            "ClangAnalyzer": ["xml"],
            "CppCheck": ["xml"],
            "ContrastSecurity": ["xml"],
            "Fortify": ["plist", "xml"],
            "FortifyFpr": ["fpr"],
            "FxCop": ["fxcop", "xml"],
            "PREfast": ["xml"],
            "Pylint": ["json"],
            "SemmleQL": ["csv"],
            "StaticDriverVerifier": ["tt"],
            "TSLint": ["json"]
        };

        const quickPickItems: ToolQuickPickItem[] = [];
        for (const toolName of Object.keys(fileConverterTools)) {
            quickPickItems.push({
                label: toolName,
                extensions: fileConverterTools[toolName]
            });
        }

        const tool: ToolQuickPickItem | undefined = await vscode.window.showQuickPick(quickPickItems);
        if (!tool) {
            return;
        }

        const toolName: string = `${tool.label} log files`;
        const filters: { [name: string]: string[] } = {};
        filters[toolName] = tool.extensions; // We want this to display first and by default.
        filters["All files"] = ["*"];

        const openUris: vscode.Uri[] | undefined = await vscode.window.showOpenDialog({
            canSelectFiles: true,
            canSelectMany: false,
            filters
        });

        if (!openUris || openUris.length !==  1) {
            return;
        }

        // The "label" used for the quick-pick item is the tool name we will
        // ultimately pass to the multi-tool conversion that exists in the SDK.
        FileConverter.convert(openUris[0], tool.label);
    }

    /**
     * Checks if the Version and Schema version are older then the MultiTools current version and upgrades if they are
     * Returns false if Version and Schema Version match and the file can be loaded the way it is
     * @param version The version from the sarif file
     * @param schema The Schema from the sarif file
     * @param doc the text document of the sarif file to convert
     */
    public static async sarifUpgradeNeeded(version: sarif.Log.version, schema: string, doc: vscode.TextDocument): Promise<boolean> {
        const mTCurVersion: SarifVersion = FileConverter.MultiToolCurrentVersion;
        const parsedVer: SarifVersion = FileConverter.parseVersion(version);

        if (parsedVer.original === mTCurVersion.original) {
            return false;
        }

        if (schema === "http://json.schemastore.org/sarif-2.1.0-rtm.1") {
            // By passes a bug in the multitool, remove after fix https://github.com/microsoft/sarif-sdk/issues/1584
            return false;
        }

        let parsedSchemaVer: SarifVersion | undefined;
        let tryToUpgrade: boolean = false;
        if (schema && (schema.startsWith("http://json.schemastore.org/sarif-") ||
            schema.startsWith("https://schemastore.azurewebsites.net/schemas/json/sarif-"))) {
            parsedSchemaVer = FileConverter.parseSchema(schema);

            if (!parsedSchemaVer) {
                return false;
            }

            const mTCurSchemaVersion: SarifVersion = FileConverter.MultiToolCurrentSchemaVersion;

            tryToUpgrade = (parsedSchemaVer.original !== mTCurSchemaVersion.original) &&
                FileConverter.isOlderThenVersion(parsedSchemaVer, FileConverter.MultiToolCurrentSchemaVersion);
        } else {
            return false;
        }

        if (tryToUpgrade) {
            // The upgrade process does not need to block the return of this function
            // as it open the converted document when it is done whic starts
            // the read SARIF cycle again.
            // tslint:disable-next-line: no-floating-promises
            FileConverter.upgradeSarif(doc, parsedVer, parsedSchemaVer);
        } else {
            await vscode.window.showErrorMessage(`Sarif version '${version}'(schema '${schema}') is not yet supported by the Viewer.
            Make sure you have the latest extension version and check
            https://github.com/Microsoft/sarif-vscode-extension for future support.`);
        }

        return tryToUpgrade;
    }

    /**
     * Upgrades the sarif file, allows the user to choose to save temp or choose a file location
     * If it's able upgrade then it will close the current file and open the new file
     * Displays a message to the user about the upgrade
     * @param doc the text document of the sarif file to convert
     * @param sarifVersion version of the sarif log
     * @param sarifSchema version of the sarif logs schema
     */
    public static async upgradeSarif(doc: vscode.TextDocument, sarifVersion?: SarifVersion, sarifSchema?: SarifVersion): Promise<boolean> {
        const saveTempChoice: vscode.MessageItem =  {
            title: "Yes (Save Temp)"
        };

        const saveAsChoice: vscode.MessageItem = {
            title: "Yes (Save As)"
        };

        const noChoice: vscode.MessageItem = {
            title: "No"
        };

        let curVersion: string;
        let version: string;

        if (sarifSchema) {
            curVersion = `schema version '${FileConverter.MultiToolCurrentSchemaVersion.original}'`;
            version = `schema version '${sarifSchema.original}'`;
        } else {
            curVersion = `version '${FileConverter.MultiToolCurrentVersion.original}'`;
            version = `version '${sarifVersion && sarifVersion.original ? sarifVersion.original : "Unknown"}'`;
        }

        const choice: vscode.MessageItem | undefined = await vscode.window.showInformationMessage(
            `Sarif ${version} is not supported. Upgrade to the latest ${curVersion}?`,
            { modal: false },
            saveTempChoice, saveAsChoice, noChoice);

        if (!choice || choice === noChoice) {
            return false;
        }

        let output: string | undefined;
        switch (choice) {
            case saveTempChoice:
                output = Utilities.generateTempPath(doc.uri.fsPath);
                break;

            case saveAsChoice:
                const selectedUri: vscode.Uri | undefined = await vscode.window.showSaveDialog({
                    defaultUri: doc.uri,
                    filters: { sarif: ["sarif"] }
                });

                if (selectedUri) {
                    output = selectedUri.fsPath;
                }
                break;
        }

        if (!output) {
            return false;
        }

        const fileOutputPath: string = output;
        const errorData: string[] = [];
        const converted: boolean = await new Promise<boolean>((resolve) => {
            // If you are tempted to put quotes around these strings, please don't as "spawn" does that internally.
<<<<<<< HEAD
            // Something to consider is adding an option to the SARIF viewr so the path to the multi-tool
            // can be over-ridden for testing.
            const proc: ChildProcess =  spawn("d:\\Gabriel\\Documents\\Repos\\sarif-sdk\\bld\\bin\\AnyCPU_Debug\\Sarif.Multitool\\net461\\Sarif.Multitool.exe", ["transform", doc.uri.fsPath, "-o", fileOutputPath, "-p", "-f"]);
=======
            const proc: ChildProcess =  spawn(FileConverter.multiToolPath, ['transform', doc.uri.fsPath, '-o', fileOutputPath, '-p', '-f']);
>>>>>>> 4adaecd4

            proc.stderr.on("data", (data) => {
                errorData.push(data.toString());
            });

            proc.stdout.on("data", (data) => {
                errorData.push(data.toString());
            });

            proc.on("close", async (code) => {
                resolve (code === 0);
            });
        });

        if (!converted) {
            await vscode.window.showErrorMessage(`Sarif upgrade failed with error: ${errorData.join('\n')}`, { modal: false });
            return false;
        }

        const textEditor: vscode.TextEditor | undefined = vscode.window.activeTextEditor;

        if (textEditor && textEditor.document.fileName === doc.fileName) {
            await vscode.commands.executeCommand("workbench.action.closeActiveEditor");
        }

        await vscode.commands.executeCommand("vscode.open", vscode.Uri.file(output), {
                preserveFocus: false,
                preview: false,
                viewColumn: vscode.ViewColumn.One,
        });

        return true;
    }

    private static multiToolSchemaVersion: SarifVersion | undefined;
    private static multiToolRawSchema = "https://schemastore.azurewebsites.net/schemas/json/sarif-2.1.0-rtm.5.json";
    private static multiToolVersion: SarifVersion | undefined;
    private static multiToolRawVersion: sarif.Log.version = "2.1.0";
    private static regExpVersion = /\d+\.\d+\.\d+-?(.+)?/;

    private static get MultiToolCurrentSchemaVersion(): SarifVersion {
        if (!FileConverter.multiToolSchemaVersion) {
            FileConverter.multiToolSchemaVersion = FileConverter.parseSchema(FileConverter.multiToolRawSchema);
        }

        if (!FileConverter.multiToolSchemaVersion) {
            throw new Error("Expected to be able to parse the multi-tool schema.");
        }

        return FileConverter.multiToolSchemaVersion;
    }

    private static get MultiToolCurrentVersion(): SarifVersion {
        if (!FileConverter.multiToolVersion) {
            FileConverter.multiToolVersion = FileConverter.parseVersion(FileConverter.multiToolRawVersion);
        }

        return FileConverter.multiToolVersion;
    }

    /**
     * Converts a file generated by a tool to a sarif file format using the sarif sdk multitool
     * @param uri path to the file to convert
     * @param tool tool that generated the file to convert
     */
    private static convert(uri: vscode.Uri, tool: string): void {
        const output: string = `${Utilities.generateTempPath(uri.fsPath)}.sarif`;
        const proc: ChildProcess = spawn(FileConverter.multiToolPath,
            ['convert', '-t', tool, '-o', output, '-p', '-f', uri.fsPath],
        );

        proc.on("close", async (code) => {
            if (code === 0) {
                await vscode.commands.executeCommand("vscode.open", vscode.Uri.file(output),
                    { preserveFocus: false, preview: false, viewColumn: vscode.ViewColumn.One });
            } else {
                await vscode.window.showErrorMessage(`Sarif converter failed with error code: ${code} `,
                    { modal: false });
            }
        });
    }

    /**
     * Compares the version to the current to determine if it is older and can be upgraded to current
     * @param version version to compare against the current version
     */
    private static isOlderThenVersion(parsedVer: SarifVersion, currentVer: SarifVersion): boolean {
        let olderThanCurrent: boolean = false;

        if (parsedVer.major < currentVer.major) {
            olderThanCurrent = true;
        } else if (parsedVer.major === currentVer.major) {
            if (parsedVer.minor < currentVer.minor) {
                olderThanCurrent = true;
            } else if (parsedVer.minor === currentVer.minor) {
                if (parsedVer.sub < currentVer.sub) {
                    olderThanCurrent = true;
                } else if (parsedVer.sub === currentVer.sub) {
                    if (currentVer.rtm !== undefined) {
                        if (!parsedVer.rtm) {
                            olderThanCurrent = true;
                        } else if (parsedVer.rtm < currentVer.rtm) {
                            olderThanCurrent = true;
                        }
                    } else if (!currentVer.rtm && !currentVer.csd) {
                        if (parsedVer.csd) {
                            olderThanCurrent = true;
                        }
                    } else if (parsedVer.csd && currentVer.csd) {
                        if (parsedVer.csd < currentVer.csd) {
                            olderThanCurrent = true;
                        } else if (parsedVer.csd === currentVer.csd) {
                            if (parsedVer.csdDate && currentVer.csdDate) {
                                if (parsedVer.csdDate < currentVer.csdDate || !parsedVer.csdDate) {
                                    olderThanCurrent = true;
                                }
                            }
                        }
                    }
                }
            }
        }

        return olderThanCurrent;
    }

    /**
     * Parses the version out to a Version object
     * Current version format: "[Major].[minor].[sub]-csd.[csd].beta.YYYY-MM-DD"
     * ex. "2.0.0-csd.2.beta.2018-10-10"
     * @param version version from the sarif log to parse
     */
    private static parseVersion(version: string): SarifVersion {
        const splitVer: string[] = version.split(".");

        const sarifVersion: SarifVersion = {
            major: parseInt(splitVer[0], 10),
            minor: parseInt(splitVer[1], 10),
            sub: parseInt(splitVer[1], 10),
            original: version.toString()
        };

        if (splitVer[2].indexOf("-csd") !== -1) {
            const splitSub: string[] = splitVer[2].split("-");
            sarifVersion.sub = parseInt(splitSub[0], 10);
            sarifVersion.csd = parseInt(splitVer[3], 10);
            const splitDate: string[] = splitVer[5].split("-");
            sarifVersion.csdDate = new Date(parseInt(splitDate[0], 10), parseInt(splitDate[1], 10),
                parseInt(splitDate[2], 10));
        } else if (splitVer[2].indexOf("-rtm") !== -1) {
            const splitSub: string[] = splitVer[2].split("-");
            sarifVersion.sub = parseInt(splitSub[0], 10);
            sarifVersion.rtm = parseInt(splitVer[3], 10);
        } else {
            sarifVersion.sub = parseInt(splitVer[2], 10);
        }

        return sarifVersion;
    }

    /**
     * Parses the version out of the schema string to a Version object
     * ex. "https://schemastore.azurewebsites.net/schemas/json/sarif-2.1.0-rtm.5.json"
     * @param schema schema string from the sarif log to parse
     */
    private static parseSchema(schema: string): SarifVersion | undefined {
        const regEx: RegExp = new RegExp(FileConverter.regExpVersion);
        const matchArray: RegExpExecArray | null  = regEx.exec(schema);
        if (!matchArray || matchArray.length === 0) {
            return undefined;
        }

        const rawSchemaVersion: string = matchArray[0].replace(".json", "");

        return FileConverter.parseVersion(rawSchemaVersion);
    }

    /**
     * Returns the path to the multi-tool.
     * The path can be overridden by setting 'sarifViewer.multiToolPath'
     * in the process environment.
     */
    private static get multiToolPath(): string {
        return process.env['sarifViewer.multiToolPath'] || nodeModulesMultiToolPath;
    }
}<|MERGE_RESOLUTION|>--- conflicted
+++ resolved
@@ -201,13 +201,7 @@
         const errorData: string[] = [];
         const converted: boolean = await new Promise<boolean>((resolve) => {
             // If you are tempted to put quotes around these strings, please don't as "spawn" does that internally.
-<<<<<<< HEAD
-            // Something to consider is adding an option to the SARIF viewr so the path to the multi-tool
-            // can be over-ridden for testing.
-            const proc: ChildProcess =  spawn("d:\\Gabriel\\Documents\\Repos\\sarif-sdk\\bld\\bin\\AnyCPU_Debug\\Sarif.Multitool\\net461\\Sarif.Multitool.exe", ["transform", doc.uri.fsPath, "-o", fileOutputPath, "-p", "-f"]);
-=======
             const proc: ChildProcess =  spawn(FileConverter.multiToolPath, ['transform', doc.uri.fsPath, '-o', fileOutputPath, '-p', '-f']);
->>>>>>> 4adaecd4
 
             proc.stderr.on("data", (data) => {
                 errorData.push(data.toString());
