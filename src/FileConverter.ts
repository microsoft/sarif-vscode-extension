/*!
 * Copyright (c) Microsoft Corporation. All Rights Reserved.
 */

import * as sarif from "sarif";
import * as vscode from "vscode";
import { SarifVersion } from "./common/Interfaces";
import { Utilities } from "./Utilities";
import { ChildProcess, spawn } from "child_process";
import multiToolPath from "@microsoft/sarif-multitool";

/**
 * Handles converting a non sarif static analysis file to a sarif file via the sarif-sdk multitool
 */
export class FileConverter {
    public static initialize(extensionContext: vscode.ExtensionContext): void {
        FileConverter.registerCommands(extensionContext);
    }

    private  static registerCommands(extensionContext: vscode.ExtensionContext): void {
        extensionContext.subscriptions.push(
            vscode.commands.registerCommand("extension.sarif.Convert", FileConverter.selectConverter),
        );
    }

    /**
     * Opens a quick pick list to select a tool, then opens a file picker to select the file and converts selected file
     */
    public static async selectConverter(): Promise<void> {
        interface ToolQuickPickItem extends vscode.QuickPickItem {
            readonly extensions: string[];
        }

        // This really should have a friendly UI name as well as the extension list.
        // We can leave that for another day.
        const fileConverterTools: { [toolName: string]: string[] } = {
            "AndroidStudio": ["xml"],
            "ClangAnalyzer": ["xml"],
            "CppCheck": ["xml"],
            "ContrastSecurity": ["xml"],
            "Fortify": ["xml"],
            "FortifyFpr": ["fpr"],
            "FxCop": ["fxcop", "xml"],
            "PREfast": ["xml"],
            "Pylint": ["json"],
            "SemmleQL": ["csv"],
            "StaticDriverVerifier": ["tt"],
            "TSLint": ["json"]
        };

        const quickPickItems: ToolQuickPickItem[] = [];
        for (const toolName of Object.keys(fileConverterTools)) {
            quickPickItems.push({
                label: toolName,
                extensions: fileConverterTools[toolName]
            });
        }

<<<<<<< HEAD
            tool = value;
            const dialogOptions = { canSelectFiles: true, canSelectMany: false, filters: {} } as OpenDialogOptions;
            const toolExt = FileConverter.Tools.get(tool);
            dialogOptions.filters[`${tool} log files`] = toolExt;
            dialogOptions.filters['All files'] = [ '*' ]
=======
        const tool: ToolQuickPickItem | undefined = await vscode.window.showQuickPick(quickPickItems);
        if (!tool) {
            return;
        }
>>>>>>> 65bc3a7b

        const toolName: string = `${tool.label} log files`;
        const filters: { [name: string]: string[] } = {};
        filters[toolName] = tool.extensions;

        const openUris: vscode.Uri[] | undefined = await vscode.window.showOpenDialog({
            canSelectFiles: true,
            canSelectMany: false,
            filters
        });

        if (!openUris || openUris.length !==  1) {
            return;
        }

        // The "label" used for the quick-pick item is the tool name we will
        // ultimately pass to the multi-tool conversion that exists in the SDK.
        FileConverter.convert(openUris[0], tool.label);
    }

    /**
     * Checks if the Version and Schema version are older then the MultiTools current version and upgrades if they are
     * Returns false if Version and Schema Version match and the file can be loaded the way it is
     * @param version The version from the sarif file
     * @param schema The Schema from the sarif file
     * @param doc the text document of the sarif file to convert
     */
    public static async sarifUpgradeNeeded(version: sarif.Log.version, schema: string, doc: vscode.TextDocument): Promise<boolean> {
        const mTCurVersion: SarifVersion = FileConverter.MultiToolCurrentVersion;
        const parsedVer: SarifVersion = FileConverter.parseVersion(version);

        if (parsedVer.original === mTCurVersion.original) {
            return false;
        }

        if (schema === "http://json.schemastore.org/sarif-2.1.0-rtm.1") {
            // By passes a bug in the multitool, remove after fix https://github.com/microsoft/sarif-sdk/issues/1584
            return false;
        }

        let parsedSchemaVer: SarifVersion | undefined;
        let tryToUpgrade: boolean = false;
        if (schema && (schema.startsWith("http://json.schemastore.org/sarif-") ||
            schema.startsWith("https://schemastore.azurewebsites.net/schemas/json/sarif-"))) {
            parsedSchemaVer = FileConverter.parseSchema(schema);

            if (!parsedSchemaVer) {
                return false;
            }

            const mTCurSchemaVersion: SarifVersion = FileConverter.MultiToolCurrentSchemaVersion;

            tryToUpgrade = (parsedSchemaVer.original !== mTCurSchemaVersion.original) &&
                FileConverter.isOlderThenVersion(parsedSchemaVer, FileConverter.MultiToolCurrentSchemaVersion);
        } else {
            return false;
        }

        if (tryToUpgrade) {
            // The upgrade process does not need to block the return of this function
            // as it open the converted document when it is done whic starts
            // the read SARIF cycle again.
            // tslint:disable-next-line: no-floating-promises
            FileConverter.upgradeSarif(doc, parsedVer, parsedSchemaVer);
        } else {
            await vscode.window.showErrorMessage(`Sarif version '${version}'(schema '${schema}') is not yet supported by the Viewer.
            Make sure you have the latest extension version and check
            https://github.com/Microsoft/sarif-vscode-extension for future support.`);
        }

        return tryToUpgrade;
    }

    /**
     * Upgrades the sarif file, allows the user to choose to save temp or choose a file location
     * If it's able upgrade then it will close the current file and open the new file
     * Displays a message to the user about the upgrade
     * @param doc the text document of the sarif file to convert
     * @param sarifVersion version of the sarif log
     * @param sarifSchema version of the sarif logs schema
     */
    public static async upgradeSarif(doc: vscode.TextDocument, sarifVersion?: SarifVersion, sarifSchema?: SarifVersion): Promise<boolean> {
        const saveTempChoice: vscode.MessageItem =  {
            title: "Yes (Save Temp)"
        };

        const saveAsChoice: vscode.MessageItem = {
            title: "Yes (Save As)"
        };

        const noChoice: vscode.MessageItem = {
            title: "No"
        };

        let curVersion: string;
        let version: string;

        if (sarifSchema) {
            curVersion = `schema version '${FileConverter.MultiToolCurrentSchemaVersion.original}'`;
            version = `schema version '${sarifSchema.original}'`;
        } else {
            curVersion = `version '${FileConverter.MultiToolCurrentVersion.original}'`;
            version = `version '${sarifVersion && sarifVersion.original ? sarifVersion.original : "Unknown"}'`;
        }

        const choice: vscode.MessageItem | undefined = await vscode.window.showInformationMessage(
            `Sarif ${version} is not supported. Upgrade to the latest ${curVersion}?`,
            { modal: false },
            saveTempChoice, saveAsChoice, noChoice);

        if (!choice || choice === noChoice) {
            return false;
        }

        let output: string | undefined;
        switch (choice) {
            case saveTempChoice:
                output = Utilities.generateTempPath(doc.uri.fsPath);
                break;

            case saveAsChoice:
                const selectedUri: vscode.Uri | undefined = await vscode.window.showSaveDialog({
                    defaultUri: doc.uri,
                    filters: { sarif: ["sarif"] }
                });

                if (selectedUri) {
                    output = selectedUri.fsPath;
                }
                break;
        }

        if (!output) {
            return false;
        }

        const fileOutputPath: string = output;
        const errorData: string[] = [];
        const converted: boolean = await new Promise<boolean>((resolve) => {
            const proc: ChildProcess = spawn(multiToolPath,
                ["transform", doc.uri.fsPath, "-o", fileOutputPath, "-p", "-f"],
            );

            proc.stdout.on("data", (data) => {
                errorData.push(data.toString());
            });

            proc.on("close", async (code) => {
                resolve (code === 0);
            });
        });

        if (!converted) {
            await vscode.window.showErrorMessage(`Sarif upgrade failed with error: ${errorData.join('\n')}`, { modal: false });
            return false;
        }

        const textEditor: vscode.TextEditor | undefined = vscode.window.activeTextEditor;

        if (textEditor && textEditor.document.fileName === doc.fileName) {
            await vscode.commands.executeCommand("workbench.action.closeActiveEditor");
        }

        await vscode.commands.executeCommand("vscode.open", vscode.Uri.file(output), {
                preserveFocus: false,
                preview: false,
                viewColumn: vscode.ViewColumn.One,
        });

        return true;
    }

    private static multiToolSchemaVersion: SarifVersion | undefined;
    private static multiToolRawSchema = "https://schemastore.azurewebsites.net/schemas/json/sarif-2.1.0-rtm.5.json";
    private static multiToolVersion: SarifVersion | undefined;
    private static multiToolRawVersion: sarif.Log.version = "2.1.0";
    private static regExpVersion = /\d+\.\d+\.\d+-?(.+)?/;

    private static get MultiToolCurrentSchemaVersion(): SarifVersion {
        if (!FileConverter.multiToolSchemaVersion) {
            FileConverter.multiToolSchemaVersion = FileConverter.parseSchema(FileConverter.multiToolRawSchema);
        }

        if (!FileConverter.multiToolSchemaVersion) {
            throw new Error("Expected to be able to parse the multi-tool schema.");
        }

        return FileConverter.multiToolSchemaVersion;
    }

    private static get MultiToolCurrentVersion(): SarifVersion {
        if (!FileConverter.multiToolVersion) {
            FileConverter.multiToolVersion = FileConverter.parseVersion(FileConverter.multiToolRawVersion);
        }

        return FileConverter.multiToolVersion;
    }

    /**
     * Converts a file generated by a tool to a sarif file format using the sarif sdk multitool
     * @param uri path to the file to convert
     * @param tool tool that generated the file to convert
     */
    private static convert(uri: vscode.Uri, tool: string): void {
        const output: string = Utilities.generateTempPath(uri.fsPath) + ".sarif";
        const proc: ChildProcess = spawn(multiToolPath,
            ["convert", "-t", tool, "-o", output, "-p", "-f", uri.fsPath],
        );

        proc.on("close", async (code) => {
            if (code === 0) {
                await vscode.commands.executeCommand("vscode.open", vscode.Uri.file(output),
                    { preserveFocus: false, preview: false, viewColumn: vscode.ViewColumn.One });
            } else {
                await vscode.window.showErrorMessage(`Sarif converter failed with error code: ${code} `,
                    { modal: false });
            }
        });
    }

    /**
     * Compares the version to the current to determine if it is older and can be upgraded to current
     * @param version version to compare against the current version
     */
    private static isOlderThenVersion(parsedVer: SarifVersion, currentVer: SarifVersion): boolean {
        let olderThanCurrent: boolean = false;

        if (parsedVer.major < currentVer.major) {
            olderThanCurrent = true;
        } else if (parsedVer.major === currentVer.major) {
            if (parsedVer.minor < currentVer.minor) {
                olderThanCurrent = true;
            } else if (parsedVer.minor === currentVer.minor) {
                if (parsedVer.sub < currentVer.sub) {
                    olderThanCurrent = true;
                } else if (parsedVer.sub === currentVer.sub) {
                    if (currentVer.rtm !== undefined) {
                        if (!parsedVer.rtm) {
                            olderThanCurrent = true;
                        } else if (parsedVer.rtm < currentVer.rtm) {
                            olderThanCurrent = true;
                        }
                    } else if (!currentVer.rtm && !currentVer.csd) {
                        if (parsedVer.csd) {
                            olderThanCurrent = true;
                        }
                    } else if (parsedVer.csd && currentVer.csd) {
                        if (parsedVer.csd < currentVer.csd) {
                            olderThanCurrent = true;
                        } else if (parsedVer.csd === currentVer.csd) {
                            if (parsedVer.csdDate && currentVer.csdDate) {
                                if (parsedVer.csdDate < currentVer.csdDate || !parsedVer.csdDate) {
                                    olderThanCurrent = true;
                                }
                            }
                        }
                    }
                }
            }
        }

        return olderThanCurrent;
    }

    /**
     * Parses the version out to a Version object
     * Current version format: "[Major].[minor].[sub]-csd.[csd].beta.YYYY-MM-DD"
     * ex. "2.0.0-csd.2.beta.2018-10-10"
     * @param version version from the sarif log to parse
     */
    private static parseVersion(version: string): SarifVersion {
        const splitVer: string[] = version.split(".");

        const sarifVersion: SarifVersion = {
            major: parseInt(splitVer[0], 10),
            minor: parseInt(splitVer[1], 10),
            sub: parseInt(splitVer[1], 10),
            original: version.toString()
        };

        if (splitVer[2].indexOf("-csd") !== -1) {
            const splitSub: string[] = splitVer[2].split("-");
            sarifVersion.sub = parseInt(splitSub[0], 10);
            sarifVersion.csd = parseInt(splitVer[3], 10);
            const splitDate: string[] = splitVer[5].split("-");
            sarifVersion.csdDate = new Date(parseInt(splitDate[0], 10), parseInt(splitDate[1], 10),
                parseInt(splitDate[2], 10));
        } else if (splitVer[2].indexOf("-rtm") !== -1) {
            const splitSub: string[] = splitVer[2].split("-");
            sarifVersion.sub = parseInt(splitSub[0], 10);
            sarifVersion.rtm = parseInt(splitVer[3], 10);
        } else {
            sarifVersion.sub = parseInt(splitVer[2], 10);
        }

        return sarifVersion;
    }

    /**
     * Parses the version out of the schema string to a Version object
     * ex. "https://schemastore.azurewebsites.net/schemas/json/sarif-2.1.0-rtm.5.json"
     * @param schema schema string from the sarif log to parse
     */
    private static parseSchema(schema: string): SarifVersion | undefined {
        const regEx: RegExp = new RegExp(FileConverter.regExpVersion);
        const matchArray: RegExpExecArray | null  = regEx.exec(schema);
        if (!matchArray || matchArray.length === 0) {
            return undefined;
        }

        const rawSchemaVersion: string = matchArray[0].replace(".json", "");

        return FileConverter.parseVersion(rawSchemaVersion);
    }
}<|MERGE_RESOLUTION|>--- conflicted
+++ resolved
@@ -38,7 +38,7 @@
             "ClangAnalyzer": ["xml"],
             "CppCheck": ["xml"],
             "ContrastSecurity": ["xml"],
-            "Fortify": ["xml"],
+            "Fortify": ["plist", "xml"],
             "FortifyFpr": ["fpr"],
             "FxCop": ["fxcop", "xml"],
             "PREfast": ["xml"],
@@ -56,22 +56,15 @@
             });
         }
 
-<<<<<<< HEAD
-            tool = value;
-            const dialogOptions = { canSelectFiles: true, canSelectMany: false, filters: {} } as OpenDialogOptions;
-            const toolExt = FileConverter.Tools.get(tool);
-            dialogOptions.filters[`${tool} log files`] = toolExt;
-            dialogOptions.filters['All files'] = [ '*' ]
-=======
         const tool: ToolQuickPickItem | undefined = await vscode.window.showQuickPick(quickPickItems);
         if (!tool) {
             return;
         }
->>>>>>> 65bc3a7b
 
         const toolName: string = `${tool.label} log files`;
         const filters: { [name: string]: string[] } = {};
-        filters[toolName] = tool.extensions;
+        filters[toolName] = tool.extensions; // We want this to display first and by default.
+        filters["All files"] = ["*"];
 
         const openUris: vscode.Uri[] | undefined = await vscode.window.showOpenDialog({
             canSelectFiles: true,
