--- conflicted
+++ resolved
@@ -44,12 +44,7 @@
     const primaryWorkspaceFolderUriString = workspace.workspaceFolders?.[0]?.uri.toString();
     logsSupported.forEach(log => {
         // Only supporting single workspaces for now.
-<<<<<<< HEAD
         augmentLog(log, driverlessRules, primaryWorkspaceFolderUriString);
-=======
-        overrideBaseUri(log, primaryWorkspaceFolderUriString);
-        augmentLog(log, driverlessRules);
->>>>>>> cd33be04
     });
 
     if (warnUpgradeExtension) {
