--- conflicted
+++ resolved
@@ -1,7 +1,6 @@
 // Copyright (c) Microsoft Corporation. All rights reserved.
 // Licensed under the MIT License.
 
-<<<<<<< HEAD
 import { diffChars } from 'diff';
 import { observe } from 'mobx';
 import { CancellationToken, commands, DiagnosticSeverity, Disposable, ExtensionContext, languages, OutputChannel, TextDocument, Uri, window, workspace } from 'vscode';
@@ -9,12 +8,6 @@
 import '../shared/extension';
 import { getOriginalDoc } from './getOriginalDoc';
 import { activateGithubAnalyses } from './index.activateGithubAnalyses';
-=======
-import { observe } from 'mobx';
-import { CancellationToken, commands, DiagnosticSeverity, Disposable, ExtensionContext, languages, TextDocument, Uri, window, workspace } from 'vscode';
-import { mapDistinct } from '../shared';
-import '../shared/extension';
->>>>>>> cd33be04
 import { activateDecorations } from './index.activateDecorations';
 import { loadLogs } from './loadLogs';
 import { Panel } from './panel';
@@ -134,8 +127,6 @@
             // sarif:                                                        /0/0/file.text
             //       file :     /      /     /     Downloads /    myLog.sarif
 
-<<<<<<< HEAD
-=======
         const artifactUri = (() => {
             // TODO: Recall why skipEncoding=true in the common case.
             // TODO: Review for consistent usage of skipEncoding (for example in `provideTextDocumentContent`)
@@ -146,7 +137,6 @@
             // sarif:                                                        /0/0/file.text
             //       file :     /      /     /     Downloads /    myLog.sarif
 
->>>>>>> cd33be04
             // Raw     (skipEncoding = true)
             // sarif:file  %3A   %2F   %2F   %2F   Downloads %2F   myLog.sarif/0/0/file.text
 
