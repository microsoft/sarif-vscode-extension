--- conflicted
+++ resolved
@@ -35,11 +35,9 @@
     reporter?.sendTelemetryEvent('githubConfig', { value });
 }
 
-<<<<<<< HEAD
 export function sendGithubEndpointChanged(value: string) {
     reporter?.sendTelemetryEvent('githubEndpointChanged', { value });
-=======
+
 export function sendGithubAutofixApplied(status: 'success' | 'failure', message = '') {
     reporter?.sendTelemetryEvent('githubAutofixApplied', { status, message });
->>>>>>> a1740e76
 }