{
    "name": "sarif-viewer",
    "displayName": "Sarif Viewer",
    "description": "Adds support for viewing SARIF logs",
    "author": "Microsoft Corporation",
    "license": "MIT",
<<<<<<< HEAD
    "version": "3.3.0",
=======
    "version": "3.2.2",
>>>>>>> cd33be04
    "publisher": "MS-SarifVSCode",
    "repository": {
        "type": "git",
        "url": "https://github.com/Microsoft/sarif-vscode-extension.git"
    },
    "bugs": {
        "url": "https://github.com/Microsoft/sarif-vscode-extension/issues"
    },
    "icon": "icon.png",
    "categories": [
        "Other"
    ],
    "keywords": [
        "sarif"
    ],
    "engines": {
        "vscode": "^1.57.0"
    },
    "activationEvents": [
        "onLanguage:json",
        "onCommand:sarif.showPanel",
        "onCommand:sarif.clearState",
        "workspaceContains:.git"
    ],
    "extensionDependencies": [
        "vscode.git"
    ],
    "main": "./out/context.js",
    "contributes": {
        "configuration": {
            "title": "Sarif Viewer",
            "properties": {
                "sarif-viewer.rootpaths": {
                    "type": "array",
                    "description": "Add root paths for default mapping of locations in the sarif file that can't be found (ex. the local root directory of your repo)."
                },
                "sarif-viewer.explorer.openWhenNoResults": {
                    "description": "Indicates whether to open the explorer when there are no results in the log.",
                    "type": "boolean",
                    "default": true
                },
                "sarif-viewer.connectToGithubCodeScanning": {
                    "description": "Connect to GitHub and display any code scanning results. Setting takes effect on editor restart.",
                    "type": "string",
                    "enum": [
                        "off",
                        "on",
                        "onWithIntroduction"
                    ],
                    "enumDescriptions": [
                        "If do not anticipate having or using GitHub code scanning results, this will save compute and network resources.",
                        "",
                        "On, but with an introductory explanation and a way to opt-out."
                    ],
                    "default": "onWithIntroduction"
                },
                "sarif-viewer.updateChannel": {
                    "description": "Specifies the type of updates the extension receives.",
                    "type": "string",
                    "enum": [
                        "Default",
                        "Insiders"
                    ],
                    "enumDescriptions": [
                        "Default channel.",
                        "Insiders channel. Receives upcoming features and bug fixes at a faster rate."
                    ],
                    "default": "Default",
                    "scope": "application"
                }
            }
        },
        "languages": [
            {
                "id": "json",
                "extensions": [
                    ".sarif"
                ]
            }
        ],
        "commands": [
            {
                "command": "sarif.showPanel",
                "category": "SARIF",
                "title": "Show Panel"
            },
            {
                "command": "sarif.clearState",
                "category": "SARIF",
                "title": "Clear State"
            },
            {
                "command": "sarif.toggleDrift",
                "category": "SARIF",
                "title": "Toggle Drift"
            }
        ]
    },
    "scripts": {
        "prestart": "npm install",
        "start": "webpack --watch --mode development",
        "server": "webpack serve --mode development",
        "test": "mocha",
        "test:watch": "mocha --watch",
        "testcoverage": "nyc mocha",
        "package": "vsce package",
        "vscode:prepublish": "webpack --mode production",
        "lint": "eslint src"
    },
    "devDependencies": {
        "@actions/core": "1.9.1",
        "@actions/github": "2.1.1",
        "@types/follow-redirects": "1.8.0",
        "@types/mocha": "2.2.48",
        "@types/mock-require": "2.0.0",
        "@types/node": "10.12.21",
        "@types/node-fetch": "2.5.7",
        "@types/proxyquire": "1.3.28",
        "@types/react": "16.9.26",
        "@types/react-dom": "16.9.5",
        "@types/sarif": "2.1.3",
        "@types/semver": "7.1.0",
        "@types/sinon": "9.0.4",
        "@types/tmp": "0.1.0",
        "@types/url-join": "4.0.0",
        "@types/vscode": "1.57",
        "@typescript-eslint/eslint-plugin": "3.1.0",
        "@typescript-eslint/parser": "3.1.0",
        "@zeit/ncc": "0.22.1",
        "copy-webpack-plugin": "^9.1.0",
        "css-loader": "^6.3.0",
        "eslint": "7.1.0",
        "eslint-plugin-filenames": "1.3.2",
        "eslint-plugin-header": "3.0.0",
        "json-source-map": "0.6.1",
        "mocha": "7.1.1",
        "nyc": "15.1.0",
        "proxyquire": "2.1.3",
        "sass": "^1.49.9",
        "sass-loader": "^12.1.0",
        "sinon": "9.0.2",
        "style-loader": "^3.3.0",
        "ts-loader": "^9.2.6",
        "ts-node": "8.8.2",
        "tslint": "5.12.1",
        "typescript": "3.8.3",
        "vsce": "^1.100.0",
        "webpack": "^5.53.0",
        "webpack-cli": "^4.8.0",
        "webpack-dev-server": "^4.2.1"
    },
    "dependencies": {
<<<<<<< HEAD
        "@types/diff": "^5.0.2",
        "chokidar": "^3.3.0",
        "diff": "^3.5.0",
=======
>>>>>>> cd33be04
        "follow-redirects": "1.14.8",
        "https-proxy-agent": "5.0.0",
        "mobx": "5.15.4",
        "mobx-react": "6.1.8",
        "node-fetch": "2.6.7",
        "react": "16.13.1",
        "react-dom": "16.13.1",
        "react-markdown": "^5.0.3",
        "semver": "7.3.2",
        "tmp": "0.1.0",
        "url-join": "4.0.1",
        "vscode-codicons": "0.0.2",
        "vscode-extension-telemetry": "0.1.6",
        "vscode-uri": "2.1.2"
    }
}<|MERGE_RESOLUTION|>--- conflicted
+++ resolved
@@ -4,11 +4,7 @@
     "description": "Adds support for viewing SARIF logs",
     "author": "Microsoft Corporation",
     "license": "MIT",
-<<<<<<< HEAD
     "version": "3.3.0",
-=======
-    "version": "3.2.2",
->>>>>>> cd33be04
     "publisher": "MS-SarifVSCode",
     "repository": {
         "type": "git",
@@ -161,12 +157,9 @@
         "webpack-dev-server": "^4.2.1"
     },
     "dependencies": {
-<<<<<<< HEAD
         "@types/diff": "^5.0.2",
         "chokidar": "^3.3.0",
         "diff": "^3.5.0",
-=======
->>>>>>> cd33be04
         "follow-redirects": "1.14.8",
         "https-proxy-agent": "5.0.0",
         "mobx": "5.15.4",
