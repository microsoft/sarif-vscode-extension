--- conflicted
+++ resolved
@@ -241,19 +241,10 @@
         "tslint": "^6.1.1"
     },
     "dependencies": {
-<<<<<<< HEAD
-        "@microsoft/sarif-multitool": "2.2.2",
-        "json-source-map": "^0.4.0",
-        "jsonpointer": "4.0.1",
-        "markdown-it": "^9.0.1",
-        "requirejs": "^2.3.6",
-        "vscode-nls": "^4.1.2"
-=======
         "@microsoft/sarif-multitool": "^2.2.2",
         "json-source-map": "^0.4.0",
         "jsonpointer": "4.0.1",
         "markdown-it": "^9.0.1",
         "requirejs": "^2.3.6"
->>>>>>> f0b2934e
     }
 }