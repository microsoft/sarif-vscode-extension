{
    "name": "sarif-viewer",
    "displayName": "Sarif Viewer",
    "description": "Adds support for viewing SARIF logs",
    "author": "Microsoft Corporation",
    "license": "MIT",
    "version": "3.3.8",
    "publisher": "MS-SarifVSCode",
    "repository": {
        "type": "git",
        "url": "https://github.com/Microsoft/sarif-vscode-extension.git"
    },
    "bugs": {
        "url": "https://github.com/Microsoft/sarif-vscode-extension/issues"
    },
    "icon": "icon.png",
    "categories": [
        "Other"
    ],
    "keywords": [
        "sarif"
    ],
    "engines": {
        "vscode": "^1.72.0"
    },
    "activationEvents": [
        "onLanguage:json",
        "workspaceContains:.git",
        "workspaceContains:.sarif"
    ],
    "extensionDependencies": [
        "vscode.git"
    ],
    "main": "./out/context.js",
    "contributes": {
        "configuration": {
            "title": "Sarif Viewer",
            "properties": {
                "sarif-viewer.rootpaths": {
                    "type": "array",
                    "description": "Add root paths for default mapping of locations in the sarif file that can't be found (ex. the local root directory of your repo)."
                },
                "sarif-viewer.explorer.openWhenNoResults": {
                    "description": "Indicates whether to open the explorer when there are no results in the log.",
                    "type": "boolean",
                    "default": true
                },
                "sarif-viewer.connectToGithubCodeScanning": {
                    "description": "Connect to GitHub and display any code scanning results. Setting takes effect on editor restart.",
                    "type": "string",
                    "enum": [
                        "off",
                        "on",
                        "prompt"
                    ],
                    "enumDescriptions": [
                        "If you do not anticipate having or using GitHub code scanning results, this will save compute and network resources.",
                        "",
                        "Intended for first-time users."
                    ],
                    "default": "prompt"
                },
                "sarif-viewer.updateChannel": {
                    "description": "Specifies the type of updates the extension receives.",
                    "type": "string",
                    "enum": [
                        "Default",
                        "Insiders"
                    ],
                    "enumDescriptions": [
                        "Default channel.",
                        "Insiders channel. Receives upcoming features and bug fixes at a faster rate."
                    ],
                    "default": "Default",
                    "scope": "application"
                }
            }
        },
        "languages": [
            {
                "id": "json",
                "extensions": [
                    ".sarif"
                ]
            }
        ],
        "commands": [
            {
                "command": "sarif.showPanel",
                "category": "SARIF",
                "title": "Show Panel"
            },
            {
                "command": "sarif.clearState",
                "category": "SARIF",
                "title": "Clear State"
            },
            {
                "command": "sarif.toggleDrift",
                "category": "SARIF",
                "title": "Toggle Drift"
            },
            {
                "command": "sarif.alertDismissFalsePositive",
                "category": "SARIF",
                "title": "Dismiss - False Positive"
            },
            {
                "command": "sarif.alertDismissUsedInTests",
                "category": "SARIF",
                "title": "Dismiss - Used in Tests"
            },
            {
                "command": "sarif.alertDismissWontFix",
                "category": "SARIF",
                "title": "Dismiss - Won't Fix"
            }
        ],
        "menus": {
            "webview/context": [
                {
                    "command": "sarif.alertDismissFalsePositive",
                    "when": "webviewId == 'sarif' && webviewSection == 'isGithubAlert'"
                },
                {
                    "command": "sarif.alertDismissUsedInTests",
                    "when": "webviewId == 'sarif' && webviewSection == 'isGithubAlert'"
                },
                {
                    "command": "sarif.alertDismissWontFix",
                    "when": "webviewId == 'sarif' && webviewSection == 'isGithubAlert'"
                }
            ]
        }
    },
    "scripts": {
        "prestart": "npm install",
        "start": "webpack --watch --mode development",
        "server": "webpack serve --mode development",
        "test": "mocha",
        "test:watch": "mocha --watch",
        "testcoverage": "nyc mocha",
        "package": "vsce package",
        "vscode:prepublish": "webpack --mode production",
        "lint": "eslint src"
    },
    "devDependencies": {
        "@actions/core": "1.9.1",
        "@actions/github": "2.1.1",
        "@types/follow-redirects": "1.8.0",
        "@types/mocha": "2.2.48",
        "@types/mock-require": "2.0.0",
        "@types/node": "10.12.21",
        "@types/node-fetch": "2.5.7",
        "@types/proxyquire": "1.3.28",
        "@types/react": "16.9.26",
        "@types/react-dom": "16.9.5",
        "@types/sarif": "2.1.3",
        "@types/semver": "7.1.0",
        "@types/sinon": "9.0.4",
        "@types/tmp": "0.1.0",
<<<<<<< HEAD
        "@types/url-join": "4.0.0",
        "@types/vscode": "1.79.1",
=======
        "@types/vscode": "1.57",
>>>>>>> b086b9a4
        "@typescript-eslint/eslint-plugin": "3.1.0",
        "@typescript-eslint/parser": "3.1.0",
        "@zeit/ncc": "0.22.1",
        "copy-webpack-plugin": "^9.1.0",
        "css-loader": "^6.3.0",
        "eslint": "7.1.0",
        "eslint-plugin-filenames": "1.3.2",
        "eslint-plugin-header": "3.0.0",
        "json-source-map": "0.6.1",
        "mocha": "10.2.0",
        "nyc": "15.1.0",
        "proxyquire": "2.1.3",
        "sass": "^1.49.9",
        "sass-loader": "^12.1.0",
        "sinon": "9.0.2",
        "style-loader": "^3.3.0",
        "ts-loader": "^9.2.6",
        "ts-node": "8.8.2",
        "tslint": "5.12.1",
        "typescript": "3.8.3",
        "vsce": "^1.100.0",
        "webpack": "^5.76.0",
        "webpack-cli": "^4.8.0",
        "webpack-dev-server": "^4.2.1"
    },
    "dependencies": {
        "@types/diff": "^5.0.2",
        "chokidar": "^3.3.0",
        "diff": "^3.5.0",
        "follow-redirects": "1.14.8",
        "https-proxy-agent": "5.0.0",
        "mobx": "5.15.4",
        "mobx-react": "6.1.8",
        "node-fetch": "2.6.7",
        "react": "16.13.1",
        "react-dom": "16.13.1",
        "react-markdown": "^5.0.3",
        "semver": "7.5.2",
        "tmp": "0.1.0",
        "vscode-codicons": "0.0.2",
        "vscode-extension-telemetry": "0.1.6",
        "vscode-uri": "2.1.2"
    }
}<|MERGE_RESOLUTION|>--- conflicted
+++ resolved
@@ -159,12 +159,8 @@
         "@types/semver": "7.1.0",
         "@types/sinon": "9.0.4",
         "@types/tmp": "0.1.0",
-<<<<<<< HEAD
         "@types/url-join": "4.0.0",
         "@types/vscode": "1.79.1",
-=======
-        "@types/vscode": "1.57",
->>>>>>> b086b9a4
         "@typescript-eslint/eslint-plugin": "3.1.0",
         "@typescript-eslint/parser": "3.1.0",
         "@zeit/ncc": "0.22.1",
